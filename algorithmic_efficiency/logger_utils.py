--- conflicted
+++ resolved
@@ -32,15 +32,6 @@
     os.makedirs(name=dir_name, exist_ok=exist_ok)
 
 
-<<<<<<< HEAD
-=======
-def _get_last_run_dir_index(runs):
-  # Run names have format run_{index}.
-  indices = [int(run.split('_')[1]) for run in runs]
-  return max(indices)
-
-
->>>>>>> c8b63c5a
 def get_log_dir(experiment_dir,
                 workload,
                 framework,
@@ -59,10 +50,6 @@
                                    experiment_name,
                                    workload_dir_name)
 
-<<<<<<< HEAD
-=======
-  # Get either a new run dir or previous run dir.
->>>>>>> c8b63c5a
   if os.path.exists(experiment_path):
     if resume_last_run:
       logging.info(
@@ -75,17 +62,9 @@
       if resume.lower() != 'y':
         sys.exit()
 
-<<<<<<< HEAD
   logging.info(f'Creating experiment directory at {experiment_path}.')
   makedir(experiment_path)
   return experiment_path
-=======
-  # Setup log dir.
-  logging_dir_path = os.path.join(experiment_path, run_dir)
-  logging.info(f'Creating experiment run directory at {logging_dir_path}.')
-  makedir(logging_dir_path)
-  return logging_dir_path
->>>>>>> c8b63c5a
 
 
 def write_hparams(hparams: spec.Hyperparameters,
