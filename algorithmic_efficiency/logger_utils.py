--- conflicted
+++ resolved
@@ -6,6 +6,7 @@
 import re
 import subprocess
 from typing import Any, Optional
+from absl import flags
 
 from absl import flags
 from clu import metric_writers
@@ -14,6 +15,10 @@
 import psutil
 
 from algorithmic_efficiency import spec
+from algorithmic_efficiency.pytorch_utils import pytorch_setup
+
+USE_PYTORCH_DDP, RANK, DEVICE, _ = pytorch_setup()
+
 
 try:
   import wandb  # pylint: disable=g-import-not-at-top
@@ -170,13 +175,6 @@
                     output)[0].split('Model name:')[1].strip()
 
 
-<<<<<<< HEAD
-def _get_pip_package_list() -> str:
-  return subprocess.check_output(['pip', 'freeze']).decode('ascii').strip()
-
-
-=======
->>>>>>> 018b2f02
 def _is_primitive_type(item: Any) -> bool:
   primitive = (float, int, str, bool)
   return isinstance(item, primitive)
@@ -262,41 +260,13 @@
             step=int(metrics['global_step']), scalars=metrics)
         self._tb_metric_writer.flush()
 
-<<<<<<< HEAD
-      if wandb is not None:
+      if wandb is not None and self.use_wandb:
         wandb.log(metrics)
 
   def finish(self) -> None:
     if RANK == 0:
-      if wandb is not None:
+      if wandb is not None and self.use_wandb:
         wandb.finish()
-=======
-    try:
-      with open(self._csv_path, 'r') as csv_file:
-        measurements = pd.read_csv(csv_file)
-        measurements = measurements.append([metrics])
-    except (pd.errors.EmptyDataError, FileNotFoundError) as e:
-      measurements = pd.DataFrame([metrics], columns=sorted(metrics.keys()))
-      if isinstance(e, pd.errors.EmptyDataError):
-        logging.info('Measurements file is empty. Create a new one, starting '
-                     'with metrics from this step.')
-
-    with open(self._csv_path, 'w') as csv_file:
-      measurements.to_csv(csv_file, index=False)
-
-    if self._tb_metric_writer:
-      self._tb_metric_writer.write_scalars(
-          step=int(metrics['global_step']), scalars=metrics)
-      self._tb_metric_writer.flush()
-
-    if wandb is not None and self.use_wandb:
-      wandb.log(metrics)
-
-  def finish(self) -> None:
-    if wandb is not None and self.use_wandb:
-      wandb.finish()
->>>>>>> 018b2f02
-
 
 def set_up_loggers(train_dir: str,
                    configs: flags.FLAGS) -> Optional[MetricLogger]:
