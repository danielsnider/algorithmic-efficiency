import math
import os
from typing import Dict, Optional

from absl import flags
import jax
import numpy as np
import torch
import torch.distributed as dist

from algorithmic_efficiency import spec
from algorithmic_efficiency.workloads.wmt import decode
from algorithmic_efficiency.workloads.wmt import input_pipeline

VOCAB_PATH = './wmt_256/sentencepiece_model'
WORKDIR = './wmt_256'
USE_PYTORCH_DDP = 'LOCAL_RANK' in os.environ
FLAGS = flags.FLAGS


class BaseWmtWorkload(spec.Workload):
  """A WMT workload."""

  def __init__(self):
    self._tokenizer = None
    self._vocab_size = 32000

  def has_reached_goal(self, eval_result: float) -> bool:
    return eval_result['validation/bleu'] > self.target_value

  @property
  def target_value(self):
    return 25

  @property
  def loss_type(self):
    return spec.LossType.SOFTMAX_CROSS_ENTROPY

  @property
  def num_train_examples(self):
    # wmt17_translate/de-en 'train' split size
    return 5906184

  @property
  def num_eval_train_examples(self):
    # same as `num_validation_examples`
    return 3000

  @property
  def num_validation_examples(self):
    # wmt14_translate/de-en 'validation' split size.
    return 3000

  @property
  def num_test_examples(self):
    # wmt14_translate/de-en 'test' split size.
    return 3003

  @property
  def train_mean(self):
    return 0.0

  @property
  def train_stddev(self):
    return 1.0

  @property
  def max_allowed_runtime_sec(self):
    return 80000

  @property
  def eval_period_time_sec(self):
    return 2400

  def _build_input_queue(self,
                         data_rng: jax.random.PRNGKey,
                         split: str,
                         data_dir: str,
                         global_batch_size: int,
                         num_batches: Optional[int] = None,
                         repeat_final_dataset: bool = False):
    is_training = split == 'train'
    if split == 'eval_train':
      # Without the '+1' only `num_eval_train_examples-1` examples are used
      # since one example is filtered out in the input pipeline.
      split = f'train[:{self.num_eval_train_examples+1}]'
    ds, self._tokenizer = input_pipeline.get_wmt_dataset(
        data_rng,
        split,
        data_dir,
        is_training=is_training,
        vocab_size=self._vocab_size,
        global_batch_size=global_batch_size,
        num_batches=num_batches,
        reverse_translation=True,
        repeat_final_dataset=repeat_final_dataset)

    # Separate function is necessary because the code above has to be executed
    # when _build_input_queue is called (not when next() is first called on it).
    def _input_queue_generator():
      for batch in iter(ds):
        yield batch

    return _input_queue_generator()

  def _eval_model_on_split(self,
                           split: str,
                           num_examples: int,
                           global_batch_size: int,
                           params: spec.ParameterContainer,
                           model_state: spec.ModelAuxiliaryState,
                           rng: spec.RandomState,
                           data_dir: str,
                           global_step: int = 0) -> Dict[str, float]:
    """Run a full evaluation of the model."""
    del model_state
    num_batches = int(math.ceil(num_examples / global_batch_size))
    if split not in self._eval_iters:
      # These iterators will repeat indefinitely.
      self._eval_iters[split] = self._build_input_queue(
          rng,
          split,
          data_dir,
          global_batch_size,
          num_batches,
          repeat_final_dataset=True)

    eval_metrics = {}
    for _ in range(num_batches):
      eval_batch = next(self._eval_iters[split])
      metrics = self.eval_step(params, eval_batch)
      for metric_name, metric_value in metrics.items():
        if metric_name not in eval_metrics:
          eval_metrics[metric_name] = 0.0
        eval_metrics[metric_name] += metric_value
    if USE_PYTORCH_DDP:
      for metric in eval_metrics.values():
        dist.all_reduce(metric)
    if FLAGS.framework == 'pytorch':
      eval_metrics = {k: v.item() for k, v in eval_metrics.items()}
    eval_denominator = eval_metrics.pop('denominator')
    eval_results = jax.tree_map(lambda x: float(x / eval_denominator),
                                eval_metrics)

    eval_results['bleu'] = self.translate_and_calculate_bleu(
        params=params,
        ds_iter=self._eval_iters[split],
        num_batches=num_batches,
        max_predict_length=256)

    return eval_results

  def compute_summed_metrics(self, logits, labels, weights):
    """Compute metrics summed across examples."""
    loss = self.compute_weighted_cross_entropy(logits, labels, weights, 0.0)
    acc_sum, weight_sum = self.compute_weighted_accuracy(
        logits, labels, weights)
    return {
        'loss': loss.sum(),
        'accuracy': acc_sum,
        'denominator': weight_sum,
    }

  def compute_weighted_accuracy(self, logits, targets, weights):
    """Compute weighted accuracy for log probs and targets.

    Args:
      logits: [batch, length, num_classes] float array.
      targets: categorical targets [batch, length] int array.
      weights: array of shape [batch, length]

    Returns:
      Tuple of scalar summed accuracy and batch normalizing factor.
    """
    if logits.ndim != targets.ndim + 1:
      raise ValueError('Incorrect shapes. Got shape %s logits and %s targets' %
                       (str(logits.shape), str(targets.shape)))
    accuracy = (logits.argmax(-1) == targets) * weights
    normalizing_factor = weights.sum()
    return accuracy.sum(), normalizing_factor

  def _decode_tokens(self, toks):
    if isinstance(toks, torch.Tensor):
      toks = toks.cpu().numpy()
    valid_toks = toks[:np.argmax(toks == decode.EOS_ID) + 1].astype(np.int32)
    return self._tokenizer.detokenize(valid_toks).numpy().decode('utf-8')

  # Return whether or not a key in spec.ParameterContainer is the output layer
  # parameters.
  def is_output_params(self, param_key: spec.ParameterKey) -> bool:
    pass

<<<<<<< HEAD
  def output_activation_fn(self,
                           logits_batch: spec.Tensor,
                           loss_type: spec.LossType) -> spec.Tensor:
    """Return the final activations of the model."""
    pass
=======
  @property
  def param_shapes(self):
    """The shapes of the parameters in the workload model."""
    if self._param_shapes is None:
      raise ValueError(
          'This should not happen, workload.init_model_fn() should be called '
          'before workload.param_shapes!')
    return self._param_shapes
>>>>>>> cda08e70

  def loss_fn(
      self,
      label_batch: spec.Tensor,  # Dense (not one-hot) labels.
      logits_batch: spec.Tensor,
      label_smoothing: float = 0.0) -> spec.Tensor:
    return self.compute_weighted_cross_entropy(
        logits_batch, label_batch, label_smoothing=label_smoothing)<|MERGE_RESOLUTION|>--- conflicted
+++ resolved
@@ -190,23 +190,6 @@
   def is_output_params(self, param_key: spec.ParameterKey) -> bool:
     pass
 
-<<<<<<< HEAD
-  def output_activation_fn(self,
-                           logits_batch: spec.Tensor,
-                           loss_type: spec.LossType) -> spec.Tensor:
-    """Return the final activations of the model."""
-    pass
-=======
-  @property
-  def param_shapes(self):
-    """The shapes of the parameters in the workload model."""
-    if self._param_shapes is None:
-      raise ValueError(
-          'This should not happen, workload.init_model_fn() should be called '
-          'before workload.param_shapes!')
-    return self._param_shapes
->>>>>>> cda08e70
-
   def loss_fn(
       self,
       label_batch: spec.Tensor,  # Dense (not one-hot) labels.
