import math
import os
from typing import Dict, Optional, Tuple

from absl import flags
import jax
import numpy as np
import torch
import torch.distributed as dist

from algorithmic_efficiency import spec
from algorithmic_efficiency.workloads.wmt import input_pipeline
from algorithmic_efficiency.workloads.wmt.wmt_jax import decode

VOCAB_PATH = './wmt_256/sentencepiece_model'
WORKDIR = './wmt_256'
USE_PYTORCH_DDP = 'LOCAL_RANK' in os.environ
FLAGS = flags.FLAGS


class BaseWmtWorkload(spec.Workload):
  """A WMT workload."""

  _vocab_size: int = 32000

  def __init__(self) -> None:
    super().__init__()
    self._tokenizer = None

  def has_reached_validation_target(self, eval_result: float) -> bool:
    return eval_result['validation/bleu'] > self.validation_target_value

  @property
<<<<<<< HEAD
  def validation_target_value(self) -> float:
    return 30.6446
=======
  def target_value(self) -> float:
    return 30.8491
>>>>>>> 91b481a5

  def has_reached_test_target(self, eval_result: float) -> bool:
    return eval_result['test/bleu'] < self.test_target_value

  @property
  def test_target_value(self) -> float:
    return 30.9973

  @property
  def loss_type(self) -> spec.LossType:
    return spec.LossType.SOFTMAX_CROSS_ENTROPY

  @property
  def num_train_examples(self) -> int:
    # wmt17_translate/de-en 'train' split size
    return 5906184

  @property
  def num_eval_train_examples(self) -> int:
    # Round up from num_validation_examples (which is the default for
    # num_eval_train_examples) to the next multiple of eval_batch_size, so that
    # we don't have to extract the correctly sized subset of the training data.
    rounded_up_multiple = math.ceil(self.num_validation_examples /
                                    self.eval_batch_size)
    return rounded_up_multiple * self.eval_batch_size

  @property
  def num_validation_examples(self) -> int:
    # wmt14_translate/de-en 'validation' split size.
    return 3000

  @property
  def num_test_examples(self) -> int:
    # wmt14_translate/de-en 'test' split size.
    return 3003

  @property
  def eval_batch_size(self) -> int:
    return 128

  @property
  def train_mean(self) -> float:
    return 0.0

  @property
  def train_stddev(self) -> float:
    return 1.0

  @property
  def max_allowed_runtime_sec(self) -> int:
    return 80000

  @property
  def eval_period_time_sec(self) -> int:
    return 14 * 60

  @property
  def step_hint(self) -> int:
    """Max num steps the target setting algo was given to reach the target."""
    return 200_000

  def _build_input_queue(self,
                         data_rng: jax.random.PRNGKey,
                         split: str,
                         data_dir: str,
                         global_batch_size: int,
                         num_batches: Optional[int] = None,
                         repeat_final_dataset: bool = False):
    is_training = split == 'train'
    ds, self._tokenizer = input_pipeline.get_wmt_dataset(
        data_rng,
        split,
        data_dir,
        is_training=is_training,
        vocab_size=self._vocab_size,
        global_batch_size=global_batch_size,
        num_batches=num_batches,
        repeat_final_dataset=repeat_final_dataset)

    # Separate function is necessary because the code above has to be executed
    # when _build_input_queue is called (not when next() is first called on it).
    def _input_queue_generator():
      for batch in iter(ds):
        yield batch

    return _input_queue_generator()

  def _eval_model_on_split(self,
                           split: str,
                           num_examples: int,
                           global_batch_size: int,
                           params: spec.ParameterContainer,
                           model_state: spec.ModelAuxiliaryState,
                           rng: spec.RandomState,
                           data_dir: str,
                           global_step: int = 0) -> Dict[str, float]:
    """Run a full evaluation of the model."""
    del model_state
    del global_step
    num_batches = int(math.ceil(num_examples / global_batch_size))
    if split not in self._eval_iters:
      # These iterators will repeat indefinitely.
      self._eval_iters[split] = self._build_input_queue(
          rng,
          split,
          data_dir,
          global_batch_size,
          num_batches,
          repeat_final_dataset=True)

    eval_metrics = {}
    for _ in range(num_batches):
      eval_batch = next(self._eval_iters[split])
      metrics = self.eval_step(params, eval_batch)
      for metric_name, metric_value in metrics.items():
        if metric_name not in eval_metrics:
          eval_metrics[metric_name] = 0.0
        eval_metrics[metric_name] += metric_value
    if USE_PYTORCH_DDP:
      for metric in eval_metrics.values():
        dist.all_reduce(metric)
    if FLAGS.framework == 'pytorch':
      eval_metrics = {k: v.item() for k, v in eval_metrics.items()}
    eval_denominator = eval_metrics.pop('denominator')
    eval_results = jax.tree_map(lambda x: float(x / eval_denominator),
                                eval_metrics)

    eval_results['bleu'] = self.translate_and_calculate_bleu(
        params=params,
        ds_iter=self._eval_iters[split],
        num_batches=num_batches,
        max_predict_length=256)

    return eval_results

  def compute_weighted_accuracy(
      self, logits: spec.Tensor, targets: spec.Tensor,
      weights: spec.Tensor) -> Tuple[spec.Tensor, spec.Tensor]:
    """Compute weighted accuracy for log probs and targets.

    Args:
      logits: [batch, length, num_classes] float array.
      targets: categorical targets [batch, length] int array.
      weights: array of shape [batch, length]

    Returns:
      Tuple of scalar summed accuracy and batch normalizing factor.
    """
    if logits.ndim != targets.ndim + 1:
      raise ValueError(f'Incorrect shapes. Got shape {logits.shape} logits and '
                       f'{targets.shape} targets.')
    accuracy = (logits.argmax(-1) == targets) * weights
    normalizing_factor = weights.sum()
    return accuracy.sum(), normalizing_factor

  def _decode_tokens(self, toks: spec.Tensor) -> spec.Tensor:
    if isinstance(toks, torch.Tensor):
      toks = toks.cpu().numpy()
    valid_toks = toks[:np.argmax(toks == decode.EOS_ID) + 1].astype(np.int32)
    return self._tokenizer.detokenize(valid_toks).numpy().decode('utf-8')

  # Does NOT apply regularization, which is left to the submitter to do in
  # `update_params`.
  def loss_fn(
      self,
      label_batch: spec.Tensor,
      logits_batch: spec.Tensor,
      mask_batch: Optional[spec.Tensor] = None,
      label_smoothing: float = 0.0
  ) -> Tuple[spec.Tensor, spec.Tensor]:  # differentiable
    """Return (correct scalar average loss, 1-d array of per-example losses)."""
    return self.compute_weighted_cross_entropy(
        logits_batch,
        label_batch,
        weights=mask_batch,
        label_smoothing=label_smoothing)<|MERGE_RESOLUTION|>--- conflicted
+++ resolved
@@ -31,13 +31,8 @@
     return eval_result['validation/bleu'] > self.validation_target_value
 
   @property
-<<<<<<< HEAD
   def validation_target_value(self) -> float:
-    return 30.6446
-=======
-  def target_value(self) -> float:
     return 30.8491
->>>>>>> 91b481a5
 
   def has_reached_test_target(self, eval_result: float) -> bool:
     return eval_result['test/bleu'] < self.test_target_value
