"""FastMRI workload parent class."""

from typing import Optional

from algorithmic_efficiency import spec
from algorithmic_efficiency.workloads.fastmri import input_pipeline


class BaseFastMRIWorkload(spec.Workload):

  def has_reached_goal(self, eval_result: float) -> bool:
    return eval_result['validation/ssim'] > self.target_value

  @property
  def target_value(self):
    return 0.735102235

  @property
  def loss_type(self):
    return spec.LossType.MEAN_ABSOLUTE_ERROR

  @property
  def num_train_examples(self):
    return 34742

  @property
  def num_eval_train_examples(self):
    return 3474

  @property
  def num_validation_examples(self):
    return 3554

  @property
  def num_test_examples(self):
    return 3581

  @property
  def train_mean(self):
    return [0., 0., 0.]

  @property
  def train_stddev(self):
    return [1., 1., 1.]

  @property
  def center_fractions(self):
    return (0.08,)

  @property
  def accelerations(self):
    return (4,)

  @property
  def max_allowed_runtime_sec(self):
    return 10800  # 3 hours

  @property
  def eval_period_time_sec(self):
    return 80

<<<<<<< HEAD
=======
  @property
  def step_hint(self) -> int:
    """Max num steps the target setting algo was given to reach the target."""
    return 27142

  # Return whether or not a key in spec.ParameterTree is the output layer
  # parameters.
  def is_output_params(self, param_key: spec.ParameterKey) -> bool:
    raise NotImplementedError

>>>>>>> 3bd6b6bf
  def _build_input_queue(self,
                         data_rng: spec.RandomState,
                         split: str,
                         data_dir: str,
                         global_batch_size: int,
                         cache: Optional[bool] = None,
                         repeat_final_dataset: Optional[bool] = None,
                         num_batches: Optional[int] = None):
    del cache
    return input_pipeline.load_fastmri_split(global_batch_size,
                                             split,
                                             data_dir,
                                             data_rng,
                                             num_batches,
                                             repeat_final_dataset)<|MERGE_RESOLUTION|>--- conflicted
+++ resolved
@@ -59,19 +59,11 @@
   def eval_period_time_sec(self):
     return 80
 
-<<<<<<< HEAD
-=======
   @property
   def step_hint(self) -> int:
     """Max num steps the target setting algo was given to reach the target."""
     return 27142
 
-  # Return whether or not a key in spec.ParameterTree is the output layer
-  # parameters.
-  def is_output_params(self, param_key: spec.ParameterKey) -> bool:
-    raise NotImplementedError
-
->>>>>>> 3bd6b6bf
   def _build_input_queue(self,
                          data_rng: spec.RandomState,
                          split: str,
