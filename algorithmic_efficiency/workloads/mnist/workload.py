"""MNIST workload parent class."""
import math
import os
from typing import Dict, Tuple

from absl import flags
from flax import jax_utils
import jax
import torch.distributed as dist

from algorithmic_efficiency import spec
import algorithmic_efficiency.random_utils as prng

FLAGS = flags.FLAGS
USE_PYTORCH_DDP = 'LOCAL_RANK' in os.environ


class BaseMnistWorkload(spec.Workload):

  def has_reached_goal(self, eval_result: float) -> bool:
    return eval_result['validation/accuracy'] > self.target_value

  @property
  def target_value(self):
    return 0.9

  @property
  def loss_type(self):
    return spec.LossType.SOFTMAX_CROSS_ENTROPY

  @property
  def num_train_examples(self):
    return 50000

  @property
  def num_eval_train_examples(self):
    return 10000

  @property
  def num_validation_examples(self):
    return 10000

  @property
  def num_test_examples(self):
    return 10000

  @property
  def train_mean(self):
    return 0.1307

  @property
  def train_stddev(self):
    return 0.3081

  @property
  def max_allowed_runtime_sec(self):
    return 60

  @property
  def eval_period_time_sec(self):
    return 10

<<<<<<< HEAD
  @property
  def step_hint(self) -> int:
    # Note that the target setting algorithms were not actually run on this
    # workload, but for completeness we provide the number of steps for 10
    # epochs at batch size 64.
    return 7813

  @property
  def param_shapes(self):
    """The shapes of the parameters in the workload model."""
    if self._param_shapes is None:
      raise ValueError(
          'This should not happen, workload.init_model_fn() should be called '
          'before workload.param_shapes!')
    return self._param_shapes

=======
>>>>>>> d2ed6081
  def _eval_model(
      self,
      params: spec.ParameterContainer,
      images: spec.Tensor,
      labels: spec.Tensor,
      model_state: spec.ModelAuxiliaryState,
      rng: spec.RandomState) -> Tuple[spec.Tensor, spec.ModelAuxiliaryState]:
    raise NotImplementedError

  def _eval_metric(self, logits, labels):
    """Return the mean accuracy and loss as a dict."""
    raise NotImplementedError

  def _eval_model_on_split(self,
                           split: str,
                           num_examples: int,
                           global_batch_size: int,
                           params: spec.ParameterContainer,
                           model_state: spec.ModelAuxiliaryState,
                           rng: spec.RandomState,
                           data_dir: str,
                           global_step: int = 0) -> Dict[str, float]:
    """Run a full evaluation of the model."""
    data_rng, model_rng = prng.split(rng, 2)
    if split not in self._eval_iters:
      self._eval_iters[split] = self._build_input_queue(
          data_rng, split, data_dir, global_batch_size=global_batch_size)

    total_metrics = {
        'accuracy': 0.,
        'loss': 0.,
    }
    num_batches = int(math.ceil(num_examples / global_batch_size))
    for _ in range(num_batches):
      batch = next(self._eval_iters[split])
      per_device_model_rngs = prng.split(model_rng, jax.local_device_count())
      batch_metrics = self._eval_model(params,
                                       batch,
                                       model_state,
                                       per_device_model_rngs)
      total_metrics = {
          k: v + batch_metrics[k] for k, v in total_metrics.items()
      }
    if FLAGS.framework == 'jax':
      total_metrics = jax_utils.unreplicate(total_metrics)
    elif USE_PYTORCH_DDP:
      for metric in total_metrics.values():
        dist.all_reduce(metric)
    if FLAGS.framework == 'pytorch':
      total_metrics = {k: v.item() for k, v in total_metrics.items()}
    return {k: float(v / num_examples) for k, v in total_metrics.items()}<|MERGE_RESOLUTION|>--- conflicted
+++ resolved
@@ -60,7 +60,6 @@
   def eval_period_time_sec(self):
     return 10
 
-<<<<<<< HEAD
   @property
   def step_hint(self) -> int:
     # Note that the target setting algorithms were not actually run on this
@@ -68,17 +67,6 @@
     # epochs at batch size 64.
     return 7813
 
-  @property
-  def param_shapes(self):
-    """The shapes of the parameters in the workload model."""
-    if self._param_shapes is None:
-      raise ValueError(
-          'This should not happen, workload.init_model_fn() should be called '
-          'before workload.param_shapes!')
-    return self._param_shapes
-
-=======
->>>>>>> d2ed6081
   def _eval_model(
       self,
       params: spec.ParameterContainer,
