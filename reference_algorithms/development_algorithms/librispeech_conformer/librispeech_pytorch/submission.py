"""Training algorithm track submission functions for LibriSpeech."""
from typing import Dict, Iterator, List, Tuple

import numpy as np
import torch

from algorithmic_efficiency import spec

device = torch.device("cuda:0" if torch.cuda.is_available() else "cpu")
ctc_loss = torch.nn.CTCLoss(blank=0, reduction="none")


def get_batch_size(workload_name):
  # Return the global batch size.
  del workload_name
  return 256


def get_learning_rate(step, hyperparams):
  warmup_steps = hyperparams.warmup_steps
  if step < warmup_steps:
    current_lr = (step * hyperparams.base_lr) / warmup_steps
  else:
    decay_factor = (1 + np.cos(step / hyperparams.training_steps * np.pi)) * 0.5
    current_lr = hyperparams.base_lr * decay_factor
  return current_lr


def init_optimizer_state(workload: spec.Workload,
                         model_params: spec.ParameterContainer,
                         model_state: spec.ModelAuxiliaryState,
                         hyperparameters: spec.Hyperparameters,
                         rng: spec.RandomState) -> spec.OptimizerState:
  del workload
  del model_state
  del rng
  optimizer = torch.optim.AdamW(
      params=model_params.parameters(),
      lr=0.0,
      betas=(hyperparameters.beta1, hyperparameters.beta2),
      eps=hyperparameters.epsilon,
      weight_decay=hyperparameters.weight_decay)
  return {"optimizer": optimizer}


def update_params(workload: spec.Workload,
                  current_param_container: spec.ParameterContainer,
                  current_params_types: spec.ParameterTypeTree,
                  model_state: spec.ModelAuxiliaryState,
                  hyperparameters: spec.Hyperparameters,
                  batch: Dict[str, spec.Tensor],
                  loss_type: spec.LossType,
                  optimizer_state: spec.OptimizerState,
                  eval_results: List[Tuple[int, float]],
                  global_step: int,
                  rng: spec.RandomState) -> spec.UpdateReturn:
  """Return (updated_optimizer_state, updated_params)."""
  del current_params_types
  del eval_results
  del model_state
  del loss_type
<<<<<<< HEAD

  optimizer_state.zero_grad()
=======
  optimizer = optimizer_state["optimizer"]
  if hasattr(hyperparameters, 'input_dropout_rate'):
    input_dropout_rate = hyperparameters.input_dropout_rate
  else:
    input_dropout_rate = 0.1
  if hasattr(hyperparameters, 'residual_dropout_rate'):
    residual_dropout_rate = hyperparameters.residual_dropout_rate
  else:
    residual_dropout_rate = 0.1

  optimizer.zero_grad()
>>>>>>> b9fd252f
  current_model = current_param_container
  (logits, logits_padding), _ = workload.model_fn(
      current_model,
      batch,
      None,
      spec.ForwardPassMode.TRAIN,
      rng,
      update_batch_norm=True)

  train_ctc_loss = workload.loss_fn(batch['targets'], (logits, logits_padding))
  train_ctc_loss.backward()
  grad_clip = hyperparameters.grad_clip
  for g in optimizer.param_groups:
    g['lr'] = get_learning_rate(global_step, hyperparameters)
  torch.nn.utils.clip_grad_norm_(current_model.parameters(), max_norm=grad_clip)
  optimizer.step()
  return optimizer_state, current_param_container, None


# Not allowed to update the model parameters, hyperparameters, global step, or
# optimzier state.
def data_selection(workload: spec.Workload,
                   input_queue: Iterator[Dict[str, spec.Tensor]],
                   optimizer_state: spec.OptimizerState,
                   current_param_container: spec.ParameterContainer,
                   model_state: spec.ModelAuxiliaryState,
                   hyperparameters: spec.Hyperparameters,
                   global_step: int,
                   rng: spec.RandomState) -> Dict[str, spec.Tensor]:
  """Select data from the infinitely repeating, pre-shuffled input queue.

    Each element of the queue is a batch of training examples and labels.
  """
  del workload
  del optimizer_state
  del current_param_container
  del model_state
  del hyperparameters
  del global_step
  del rng
  return next(input_queue)<|MERGE_RESOLUTION|>--- conflicted
+++ resolved
@@ -59,22 +59,8 @@
   del eval_results
   del model_state
   del loss_type
-<<<<<<< HEAD
-
-  optimizer_state.zero_grad()
-=======
   optimizer = optimizer_state["optimizer"]
-  if hasattr(hyperparameters, 'input_dropout_rate'):
-    input_dropout_rate = hyperparameters.input_dropout_rate
-  else:
-    input_dropout_rate = 0.1
-  if hasattr(hyperparameters, 'residual_dropout_rate'):
-    residual_dropout_rate = hyperparameters.residual_dropout_rate
-  else:
-    residual_dropout_rate = 0.1
-
   optimizer.zero_grad()
->>>>>>> b9fd252f
   current_model = current_param_container
   (logits, logits_padding), _ = workload.model_fn(
       current_model,
